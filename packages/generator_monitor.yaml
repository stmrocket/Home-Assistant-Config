sensor:

  - platform: mqtt
<<<<<<< HEAD
    name: Generator Current Firmware
    state_topic: "genset/tele/status"
    value_template: "{{value_json['currentFirmware']}}"
  
  - platform: mqtt
    name: Generator Latest Firmware
    state_topic: "genset/tele/status"
    value_template: "{{value_json['latestFirmware']}}"
  
  - platform: mqtt
    name: Generator Engine Speed
    state_topic: "genset/tele/status"
    value_template: "{{value_json['engineSpeed']}}"
    unit_of_measurement: 'RPM'
  
  - platform: mqtt
    name: Generator Engine Speed Target
    state_topic: "genset/tele/status"
    value_template: "{{value_json['engineSpeedTarget']}}"
    unit_of_measurement: 'RPM'
  
  - platform: mqtt
    name: Generator Oil Pressure
    state_topic: "genset/tele/status"
    value_template: "{{value_json['oilPressure']}}"
    unit_of_measurement: 'psi'  
  
  - platform: mqtt
    name: Generator Coolant Temperature
    state_topic: "genset/tele/status"
    value_template: "{{value_json['coolantTemperature']}}"
    unit_of_measurement: '°F'
  
  - platform: mqtt
    name: Generator Battery Voltage
    state_topic: "genset/tele/status"
    value_template: "{{value_json['batteryVoltage']}}"
    unit_of_measurement: 'V'
  
  - platform: mqtt
    name: Generator Fuel Consumption Rate
    state_topic: "genset/tele/status"
    value_template: "{{value_json['fuelRate']}}"
    unit_of_measurement: 'L/h'  
  
  - platform: mqtt
    name: Generator Oil Temperature
    state_topic: "genset/tele/status"
    value_template: "{{value_json['oilTemperature']}}"
    unit_of_measurement: '°F'
  
  - platform: mqtt
    name: Generator Controller Temperature
    state_topic: "genset/tele/status"
    value_template: "{{value_json['controllerTemperature']}}"
    unit_of_measurement: '°F'
  
  - platform: mqtt
    name: Generator Intake Air Temperature
    state_topic: "genset/tele/status"
    value_template: "{{value_json['intakeAirTemperature']}}"
    unit_of_measurement: '°F'
  
  - platform: mqtt
    name: Generator Compartment Temperature
    state_topic: "genset/tele/status"
    value_template: "{{value_json['compartmentTemperature']}}"
    unit_of_measurement: '°F'
  
  - platform: mqtt
    name: Generator Voltage
    state_topic: "genset/tele/status"
    value_template: "{{value_json['generatorVoltage']}}"
    unit_of_measurement: 'V'
  
  - platform: mqtt
    name: Generator Frequency
    state_topic: "genset/tele/status"
    value_template: "{{value_json['generatorFrequency']}}"
    unit_of_measurement: 'Hz'
  
  - platform: mqtt
    name: Generator State
    state_topic: "genset/tele/status"
    value_template: "{{value_json['generatorState']}}"
  
  - platform: mqtt
    name: Generator Clock
    state_topic: "genset/tele/status"
    value_template: "{{value_json['generatorTime']}}"
  
  - platform: mqtt
    name: Generator Controller Hours
    state_topic: "genset/tele/status"
    value_template: "{{value_json['controllerHours']}}"
    unit_of_measurement: 'h'
  
  - platform: mqtt
    name: Generator Total Engine Hours
    state_topic: "genset/tele/status"
    value_template: "{{value_json['engineHours']}}"
    unit_of_measurement: 'h'
  
  - platform: mqtt
    name: Generator Loaded Engine Hours
    state_topic: "genset/tele/status"
    value_template: "{{value_json['engineLoadedHours']}}"
    unit_of_measurement: 'h'
  
  - platform: mqtt
    name: Generator Engine Starts
    state_topic: "genset/tele/status"
    value_template: "{{value_json['totalStarts']}}"
  
  - platform: mqtt
    name: Generator Last Service
    state_topic: "genset/tele/status"
    value_template: "{{value_json['lastService']}}"
  
  - platform: mqtt
    name: Generator Time Until Service
    state_topic: "genset/tele/status"
    value_template: "{{value_json['runtimeUntilService']}}"
    unit_of_measurement: 'h'
  
  - platform: mqtt
    name: Generator Time Since Service
    state_topic: "genset/tele/status"
    value_template: "{{value_json['runtimeSinceService']}}"
    unit_of_measurement: 'h'
  
  - platform: mqtt
    name: Generator ATS Position
    state_topic: "genset/tele/status"
    value_template: "{{value_json['contactorPosition']}}"
  
  - platform: mqtt
    name: Generator Available Sources
    state_topic: "genset/tele/status"
    value_template: "{{value_json['availableSources']}}"
  
  - platform: mqtt
    name: Generator Source 1 Voltage
    state_topic: "genset/tele/status"
    value_template: "{{value_json['source1Voltage']}}"
    unit_of_measurement: 'V'
  
  - platform: mqtt
    name: Generator Source 1 Frequency
    state_topic: "genset/tele/status"
    value_template: "{{value_json['source1Frequency']}}"
    unit_of_measurement: 'Hz'
  
  - platform: mqtt
    name: Generator Source 2 Voltage
    state_topic: "genset/tele/status"
    value_template: "{{value_json['source2Voltage']}}"
    unit_of_measurement: 'V'
  
  - platform: mqtt
    name: Generator Source 2 Frequency
    state_topic: "genset/tele/status"
    value_template: "{{value_json['source2Frequency']}}"
    unit_of_measurement: 'Hz'
  
  - platform: mqtt
    name: Generator Alert
    state_topic: "genset/tele/status"
    value_template: "{{value_json['currentAlert']}}"
  
  - platform: mqtt
    name: Generator Last Exercise Start
    state_topic: "genset/tele/exercise"
    value_template: "{{value_json['exerciseStart']}}"
  
  - platform: mqtt
    name: Generator Last Exercise End
    state_topic: "genset/tele/exercise"
    value_template: "{{value_json['lastExercise']}}"
  
  - platform: mqtt
    name: Generator Next Exercise Start
    state_topic: "genset/tele/exercise"
    value_template: "{{value_json['nextExercise']}}"
  
  - platform: mqtt
    name: Generator Exercise Interval
    state_topic: "genset/tele/exercise"
    value_template: "{{value_json['exerciseInterval']}}"
  
  - platform: mqtt
    name: Generator Exercise Duration
    state_topic: "genset/tele/exercise"
    value_template: "{{value_json['exerciseDuration']}}"
  
  - platform: mqtt
    name: Generator Exercise Duration
    state_topic: "genset/tele/exercise"
    value_template: "{{value_json['exerciseMode']}}"

binary_sensor:

  - platform: mqtt
    name: Generator Low Oil
    state_topic: "genset/tele/status"
    value_template: '{{value_json.lowOil}}'
    payload_on: "On"
    payload_off: "Off"

  - platform: mqtt
    name: Generator Network Connected
    state_topic: "genset/tele/status"
    value_template: '{{value_json.networkConnected}}'
    payload_on: "True"
    payload_off: "False"

  - platform: mqtt
    name: Generator ATS Connected
    state_topic: "genset/tele/status"
    value_template: '{{value_json.atsConnected}}'
    payload_on: "True"
    payload_off: "False"

  - platform: mqtt
    name: Generator Exercise Scheduled
    state_topic: "genset/tele/exercise"
    value_template: '{{value_json.exerciseScheduled}}'
    payload_on: "true"
    payload_off: "false"

  - platform: mqtt
    name: Generator Exercise Active
    state_topic: "genset/tele/exercise"
    value_template: '{{value_json.exerciseActive}}'
    payload_on: "true"
    payload_off: "false"
=======
    name: Litter Robot Power Status
    state_topic: "pooper/status"
    value_template: "{{value_json['powerStatus']}}"
>>>>>>> 82f9743e
<|MERGE_RESOLUTION|>--- conflicted
+++ resolved
@@ -1,7 +1,6 @@
 sensor:
 
   - platform: mqtt
-<<<<<<< HEAD
     name: Generator Current Firmware
     state_topic: "genset/tele/status"
     value_template: "{{value_json['currentFirmware']}}"
@@ -237,9 +236,4 @@
     state_topic: "genset/tele/exercise"
     value_template: '{{value_json.exerciseActive}}'
     payload_on: "true"
-    payload_off: "false"
-=======
-    name: Litter Robot Power Status
-    state_topic: "pooper/status"
-    value_template: "{{value_json['powerStatus']}}"
->>>>>>> 82f9743e
+    payload_off: "false"