--- conflicted
+++ resolved
@@ -121,16 +121,6 @@
       - platform: state
         entity_id: alarm_control_panel.house
         from: arming
-<<<<<<< HEAD
-        to: armed_away
-        for: "00:10:00"
-      - platform: state
-        entity_id: alarm_control_panel.house
-        from: 
-          - disarmed
-          - armed_home
-=======
->>>>>>> 2ca0bba3
         to: armed_away
       - platform: state
         entity_id: alarm_control_panel.house
